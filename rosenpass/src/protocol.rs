//! Module containing the cryptographic protocol implementation
//!
//! # Overview
//!
//! The most important types in this module probably are [PollResult]
//! & [CryptoServer]. Once a [CryptoServer] is created, the server is
//! provided with new messages via the [CryptoServer::handle_msg] method.
//! The [CryptoServer::poll] method can be used to let the server work, which
//! will eventually yield a [PollResult]. Said [PollResult] contains
//! prescriptive activities to be carried out. [CryptoServer::osk] can than
//! be used to extract the shared key for two peers, once a key-exchange was
//! successful.
//!
//! TODO explain briefly the role of epki
//!
//! # Example Handshake
//!
//! This example illustrates a minimal setup for a key-exchange between two
//! [CryptoServer].
//!
//! ```
//! use rosenpass::{
//!     pqkem::{StaticKEM, KEM},
//!     protocol::{SSk, SPk, MsgBuf, PeerPtr, CryptoServer, SymKey},
//! };
//! # fn main() -> anyhow::Result<()> {
//!
//! // always initialize libsodium before anything
//! rosenpass_sodium::init()?;
//!
//! // initialize secret and public key for peer a ...
//! let (mut peer_a_sk, mut peer_a_pk) = (SSk::zero(), SPk::zero());
//! StaticKEM::keygen(peer_a_sk.secret_mut(), peer_a_pk.secret_mut())?;
//!
//! // ... and for peer b
//! let (mut peer_b_sk, mut peer_b_pk) = (SSk::zero(), SPk::zero());
//! StaticKEM::keygen(peer_b_sk.secret_mut(), peer_b_pk.secret_mut())?;
//!
//! // initialize server and a pre-shared key
//! let psk = SymKey::random();
//! let mut a = CryptoServer::new(peer_a_sk, peer_a_pk.clone());
//! let mut b = CryptoServer::new(peer_b_sk, peer_b_pk.clone());
//!
//! // introduce peers to each other
//! a.add_peer(Some(psk.clone()), peer_b_pk)?;
//! b.add_peer(Some(psk), peer_a_pk)?;
//!
//! // declare buffers for message exchange
//! let (mut a_buf, mut b_buf) = (MsgBuf::zero(), MsgBuf::zero());
//!
//! // let a initiate a handshake
//! let mut maybe_len = Some(a.initiate_handshake(PeerPtr(0), a_buf.as_mut_slice())?);
//!
//! // let a and b communicate
//! while let Some(len) = maybe_len {
//!    maybe_len = b.handle_msg(&a_buf[..len], &mut b_buf[..])?.resp;
//!    std::mem::swap(&mut a, &mut b);
//!    std::mem::swap(&mut a_buf, &mut b_buf);
//! }
//!
//! // all done! Extract the shared keys and ensure they are identical
//! let a_key = a.osk(PeerPtr(0))?;
//! let b_key = b.osk(PeerPtr(0))?;
//! assert_eq!(a_key.secret(), b_key.secret(),
//!     "the key exchanged failed to establish a shared secret");
//! # Ok(())
//! # }
//! ```

use crate::{
    coloring::*,
    labeled_prf::{self as lprf},
    msgs::*,
    pqkem::*,
    prftree::{SecretPrfTree, SecretPrfTreeBranch},
<<<<<<< HEAD
    sodium::{self, *},
    util::*,
=======
    sodium::*,
>>>>>>> d539be31
};
use anyhow::{bail, ensure, Context, Result};
use rosenpass_ciphers::{aead, xaead};
use rosenpass_util::{cat, mem::cpy_min, ord::max_usize, time::Timebase};
use std::collections::hash_map::{
    Entry::{Occupied, Vacant},
    HashMap,
};
use std::net::{IpAddr, SocketAddr};

// CONSTANTS & SETTINGS //////////////////////////

/// Size required to fit any message in binary form
pub const RTX_BUFFER_SIZE: usize = max_usize(
    <Envelope<(), InitHello<()>> as LenseView>::LEN,
    <Envelope<(), InitConf<()>> as LenseView>::LEN,
);

/// A type for time, e.g. for backoff before re-tries
pub type Timing = f64;

/// Before Common Era (or more practically: Definitely so old it needs refreshing)
///
/// Using this instead of Timing::MIN or Timing::INFINITY to avoid floating
/// point math weirdness.
pub const BCE: Timing = -3600.0 * 24.0 * 356.0 * 10_000.0;

// Actually it's eight hours; This is intentional to avoid weirdness
// regarding unexpectedly large numbers in system APIs as this is < i16::MAX
pub const UNENDING: Timing = 3600.0 * 8.0;

// From the wireguard paper; rekey every two minutes,
// discard the key if no rekey is achieved within three
pub const REKEY_AFTER_TIME_RESPONDER: Timing = 120.0;
pub const REKEY_AFTER_TIME_INITIATOR: Timing = 130.0;
pub const REJECT_AFTER_TIME: Timing = 180.0;

// From the wireguard paper; "under no circumstances send an initiation message more than once every 5 seconds"
pub const REKEY_TIMEOUT: Timing = 5.0;

// Cookie Secret value Rm composing `cookie_tau` in the whitepaper
pub const COOKIE_SECRET_LEN: usize = sodium::MAC_SIZE;
pub const COOKIE_SECRET_EXP: Timing = 120.0;

// Peer Cookie Tau expiration
pub const PEER_COOKIE_TAU_EXP: Timing = 120.0;

// Seconds until the biscuit key is changed; we issue biscuits
// using one biscuit key for one epoch and store the biscuit for
// decryption for a second epoch
pub const BISCUIT_EPOCH: Timing = 300.0;

// Retransmission pub constants; will retransmit for up to _ABORT ms; starting with a delay of
// _DELAY_BEG ms and increasing the delay exponentially by a factor of
// _DELAY_GROWTH up to _DELAY_END. An additional jitter factor of ±_DELAY_JITTER
// is added.
pub const RETRANSMIT_ABORT: Timing = 120.0;
pub const RETRANSMIT_DELAY_GROWTH: Timing = 2.0;
pub const RETRANSMIT_DELAY_BEGIN: Timing = 0.5;
pub const RETRANSMIT_DELAY_END: Timing = 10.0;
pub const RETRANSMIT_DELAY_JITTER: Timing = 0.5;

pub const EVENT_GRACE: Timing = 0.0025;

use sodium::MAC_SIZE;

// UTILITY FUNCTIONS /////////////////////////////

// Event handling: For an event at T we sleep for T-now
// but we act on the event starting at T-EVENT_GRACE already
// to avoid sleeping for very short periods. This also avoids
// busy loop in case the sleep subsystem is imprecise. Our timing
// is therefor generally accurate up to ±2∙EVENT_GRACE
pub fn has_happened(ev: Timing, now: Timing) -> bool {
    (ev - now) < EVENT_GRACE
}

// DATA STRUCTURES & BASIC TRAITS & ACCESSORS ////

pub type SPk = Secret<{ StaticKEM::PK_LEN }>; // Just Secret<> instead of Public<> so it gets allocated on the heap
pub type SSk = Secret<{ StaticKEM::SK_LEN }>;
pub type EPk = Public<{ EphemeralKEM::PK_LEN }>;
pub type ESk = Secret<{ EphemeralKEM::SK_LEN }>;

pub type SymKey = Secret<KEY_SIZE>;
pub type SymHash = Public<KEY_SIZE>;

pub type PeerId = Public<KEY_SIZE>;
pub type SessionId = Public<SESSION_ID_LEN>;
pub type BiscuitId = Public<BISCUIT_ID_LEN>;

pub type XAEADNonce = Public<{ xaead::NONCE_LEN }>;

pub type MsgBuf = Public<MAX_MESSAGE_LEN>;

pub type PeerNo = usize;

/// Implementation of the cryptographic protocol
///
/// The scope of this is:
///
/// - logical protocol flow
/// - timeout handling
/// - key exchange
///
/// Not in scope of this struct:
///
/// - handling of external IO (like sockets etc.)
#[derive(Debug)]
pub struct CryptoServer {
    pub timebase: Timebase,

    // Server Crypto
    pub sskm: SSk,
    pub spkm: SPk,
    pub biscuit_ctr: BiscuitId,
    pub biscuit_keys: [BiscuitKey; 2],

    // Peer/Handshake DB
    pub peers: Vec<Peer>,
    pub index: HashMap<IndexKey, PeerNo>,

    // Tick handling
    pub peer_poll_off: usize,

    // Random state which changes every COOKIE_SECRET_EXP seconds
    pub cookie_secret: CookieSecret,
}

#[derive(Debug)]
pub enum CookieSecret {
    Some {
        value: [u8; COOKIE_SECRET_LEN],
        last_updated: Timebase,
    },
    None,
}

impl CookieSecret {
    pub fn new(value: [u8; COOKIE_SECRET_LEN]) -> Self {
        Self::Some {
            value,
            last_updated: Timebase::default(),
        }
    }

    // Get the cookie secret, does not update the value
    pub fn get(&self, expiry: Timing) -> Option<&[u8]> {
        if let CookieSecret::Some {
            value: _value,
            last_updated,
        } = self
        {
            if last_updated.now() > expiry {
                return None;
            }
        }

        match self {
            CookieSecret::Some { value, .. } => Some(value),
            CookieSecret::None => None,
        }
    }

    // Get the cookie secret or update the value if it has expired and return the updated value
    pub fn get_or_update_ellapsed<F: Fn(&mut [u8])>(
        &mut self,
        expiry: Timing,
        update_fn: F,
    ) -> &[u8] {
        if let CookieSecret::Some {
            value,
            last_updated,
        } = self
        {
            if last_updated.now() > expiry {
                update_fn(value);
                *last_updated = Timebase::default();
            }
            value
        } else {
            *self = CookieSecret::Some {
                value: [0; COOKIE_SECRET_LEN],
                last_updated: Timebase::default(),
            };
            let value = match self {
                CookieSecret::Some {
                    value,
                    last_updated: _,
                } => value,
                CookieSecret::None => unreachable!(),
            };
            update_fn(value);
            value
        }
    }

    pub fn is_some(&self) -> bool {
        match self {
            CookieSecret::Some { .. } => true,
            CookieSecret::None => false,
        }
    }

    pub fn is_none(&self) -> bool {
        !self.is_some()
    }
}

/// A Biscuit is like a fancy cookie. To avoid state disruption attacks,
/// the responder doesn't store state. Instead the state is stored in a
/// Biscuit, that is encrypted using the [BiscuitKey] which is only known to
/// the Responder. Thus secrecy of the Responder state is not violated, still
/// the responder can avoid storing this state.
#[derive(Debug)]
pub struct BiscuitKey {
    pub created_at: Timing,
    pub key: SymKey,
}

#[derive(Hash, PartialEq, Eq, PartialOrd, Ord, Debug)]
pub enum IndexKey {
    Peer(PeerId),
    Sid(SessionId),
}

#[derive(Debug)]
pub struct Peer {
    pub psk: SymKey,
    pub spkt: SPk,
    pub biscuit_used: BiscuitId,
    pub session: Option<Session>,
    pub handshake: Option<InitiatorHandshake>,
    pub initiation_requested: bool,
    pub cookie_tau: CookieSecret,
    pub last_sent_mac: Option<Public<MAC_SIZE>>,
}

impl Peer {
    pub fn zero() -> Self {
        Self {
            psk: SymKey::zero(),
            spkt: SPk::zero(),
            biscuit_used: BiscuitId::zero(),
            session: None,
            initiation_requested: false,
            handshake: None,
            cookie_tau: CookieSecret::None,
            last_sent_mac: None,
        }
    }
}

#[derive(Debug, Clone)]
pub struct HandshakeState {
    /// Session ID of Initiator
    pub sidi: SessionId,
    /// Session ID of Responder
    pub sidr: SessionId,
    /// Chaining Key
    pub ck: SecretPrfTreeBranch,
}

#[derive(Hash, PartialEq, Eq, PartialOrd, Ord, Debug, Copy, Clone)]
pub enum HandshakeRole {
    Initiator,
    Responder,
}

impl HandshakeRole {
    pub fn is_initiator(&self) -> bool {
        match *self {
            HandshakeRole::Initiator => true,
            HandshakeRole::Responder => false,
        }
    }
}

#[derive(Copy, Clone, Default, Hash, PartialEq, Eq, PartialOrd, Ord, Debug)]
pub enum HandshakeStateMachine {
    #[default]
    RespHello,
    RespConf,
}

#[derive(Debug)]
pub struct InitiatorHandshake {
    pub created_at: Timing,
    pub next: HandshakeStateMachine,
    pub core: HandshakeState,
    /// Ephemeral Secret Key of Initiator
    pub eski: ESk,
    /// Ephemeral Public Key of Initiator
    pub epki: EPk,

    // Retransmission
    // TODO: Ensure that this is correct by typing
    pub tx_at: Timing,
    pub tx_retry_at: Timing,
    pub tx_count: usize,
    pub tx_len: usize,
    pub tx_buf: MsgBuf,
}

#[derive(Debug)]
pub struct Session {
    // Metadata
    pub created_at: Timing,
    pub sidm: SessionId,
    pub sidt: SessionId,
    pub handshake_role: HandshakeRole,
    // Crypto
    pub ck: SecretPrfTreeBranch,
    /// Key for Transmission ("transmission key mine")
    pub txkm: SymKey,
    /// Key for Reception ("transmission key theirs")
    pub txkt: SymKey,
    /// Nonce for Transmission ("transmission nonce mine")
    pub txnm: u64,
    /// Nonce for Reception ("transmission nonce theirs")
    pub txnt: u64,
}

/// Lifecycle of a Secret
///
/// The order implies the readiness for usage of a secret, the highest/biggest
/// variant ([Lifecycle::Young]) is the most preferable one in a class of
/// equal-role secrets.
#[derive(Hash, PartialEq, Eq, PartialOrd, Ord, Debug)]
enum Lifecycle {
    /// Not even generated
    Void = 0,
    /// Secret must be zeroized, disposal advised
    Dead,
    /// Soon to be dead: the secret might be used for receiving
    /// data, but must not be used for future sending
    Retired,
    /// The secret might be used unconditionally
    Young,
}

/// Implemented for information (secret and public) that has an expire date
trait Mortal {
    /// Time of creation, when [Lifecycle::Void] -> [Lifecycle::Young]
    fn created_at(&self, srv: &CryptoServer) -> Option<Timing>;
    /// The time where [Lifecycle::Young] -> [Lifecycle::Retired]
    fn retire_at(&self, srv: &CryptoServer) -> Option<Timing>;
    /// The time where [Lifecycle::Retired] -> [Lifecycle::Dead]
    fn die_at(&self, srv: &CryptoServer) -> Option<Timing>;
}

// BUSINESS LOGIC DATA STRUCTURES ////////////////

/// Valid index to [CryptoServer::peers]
#[derive(Copy, Clone, PartialEq, Eq, PartialOrd, Ord, Debug)]
pub struct PeerPtr(pub usize);

/// Valid index to [CryptoServer::peers]
#[derive(Copy, Clone, PartialEq, Eq, PartialOrd, Ord, Debug)]
pub struct IniHsPtr(pub usize);

/// Valid index to [CryptoServer::peers]
#[derive(Copy, Clone, PartialEq, Eq, PartialOrd, Ord, Debug)]
pub struct SessionPtr(pub usize);

/// Valid index to [CryptoServer::biscuit_keys]
#[derive(Copy, Clone, PartialEq, Eq, PartialOrd, Ord, Debug)]
pub struct BiscuitKeyPtr(pub usize);

impl PeerPtr {
    pub fn get<'a>(&self, srv: &'a CryptoServer) -> &'a Peer {
        &srv.peers[self.0]
    }

    pub fn get_mut<'a>(&self, srv: &'a mut CryptoServer) -> &'a mut Peer {
        &mut srv.peers[self.0]
    }

    pub fn session(&self) -> SessionPtr {
        SessionPtr(self.0)
    }

    pub fn hs(&self) -> IniHsPtr {
        IniHsPtr(self.0)
    }
}

impl IniHsPtr {
    pub fn get<'a>(&self, srv: &'a CryptoServer) -> &'a Option<InitiatorHandshake> {
        &srv.peers[self.0].handshake
    }

    pub fn get_mut<'a>(&self, srv: &'a mut CryptoServer) -> &'a mut Option<InitiatorHandshake> {
        &mut srv.peers[self.0].handshake
    }

    pub fn peer(&self) -> PeerPtr {
        PeerPtr(self.0)
    }

    pub fn insert<'a>(
        &self,
        srv: &'a mut CryptoServer,
        hs: InitiatorHandshake,
    ) -> Result<&'a mut InitiatorHandshake> {
        srv.register_session(hs.core.sidi, self.peer())?;
        self.take(srv);
        self.peer().get_mut(srv).initiation_requested = false;
        Ok(self.peer().get_mut(srv).handshake.insert(hs))
    }

    pub fn take(&self, srv: &mut CryptoServer) -> Option<InitiatorHandshake> {
        let r = self.peer().get_mut(srv).handshake.take();
        if let Some(ref stale) = r {
            srv.unregister_session_if_vacant(stale.core.sidi, self.peer());
        }
        r
    }
}

impl SessionPtr {
    pub fn get<'a>(&self, srv: &'a CryptoServer) -> &'a Option<Session> {
        &srv.peers[self.0].session
    }

    pub fn get_mut<'a>(&self, srv: &'a mut CryptoServer) -> &'a mut Option<Session> {
        &mut srv.peers[self.0].session
    }

    pub fn peer(&self) -> PeerPtr {
        PeerPtr(self.0)
    }

    pub fn insert<'a>(&self, srv: &'a mut CryptoServer, ses: Session) -> Result<&'a mut Session> {
        self.take(srv);
        srv.register_session(ses.sidm, self.peer())?;
        Ok(self.peer().get_mut(srv).session.insert(ses))
    }

    pub fn take(&self, srv: &mut CryptoServer) -> Option<Session> {
        let r = self.peer().get_mut(srv).session.take();
        if let Some(ref stale) = r {
            srv.unregister_session_if_vacant(stale.sidm, self.peer());
        }
        r
    }
}

impl BiscuitKeyPtr {
    pub fn get<'a>(&self, srv: &'a CryptoServer) -> &'a BiscuitKey {
        &srv.biscuit_keys[self.0]
    }

    pub fn get_mut<'a>(&self, srv: &'a mut CryptoServer) -> &'a mut BiscuitKey {
        &mut srv.biscuit_keys[self.0]
    }
}

// DATABASE //////////////////////////////////////

impl CryptoServer {
    /// Initiate a new [CryptoServer] based on a secret key (`sk`) and a public key
    /// (`pk`)
    pub fn new(sk: SSk, pk: SPk) -> CryptoServer {
        let tb = Timebase::default();
        CryptoServer {
            sskm: sk,
            spkm: pk,

            // Defaults
            timebase: tb,
            biscuit_ctr: BiscuitId::new([1, 0, 0, 0, 0, 0, 0, 0, 0, 0, 0, 0]), // 1, LSB
            biscuit_keys: [BiscuitKey::new(), BiscuitKey::new()],
            peers: Vec::new(),
            index: HashMap::new(),
            peer_poll_off: 0,
            cookie_secret: CookieSecret::None,
        }
    }

    /// Iterate over the many (2) biscuit keys
    pub fn biscuit_key_ptrs(&self) -> impl Iterator<Item = BiscuitKeyPtr> {
        (0..self.biscuit_keys.len()).map(BiscuitKeyPtr)
    }

    #[rustfmt::skip]
    pub fn pidm(&self) -> Result<PeerId> {
        Ok(Public::new(
            lprf::peerid()?
                .mix(self.spkm.secret())?
                .into_value()))
    }

    /// Iterate over all peers, starting with the `n`th peer, wrapping at the
    /// end of the peers vec so that also all peers from index 0 to `n - 1` are
    /// yielded
    pub fn peer_ptrs_off(&self, n: usize) -> impl Iterator<Item = PeerPtr> {
        let l = self.peers.len();
        (0..l).map(move |i| PeerPtr((i + n) % l))
    }

    /// Add a peer with an optional pre shared key (`psk`) and its public key (`pk`)
    pub fn add_peer(&mut self, psk: Option<SymKey>, pk: SPk) -> Result<PeerPtr> {
        let peer = Peer {
            psk: psk.unwrap_or_else(SymKey::zero),
            spkt: pk,
            biscuit_used: BiscuitId::zero(),
            session: None,
            handshake: None,
            initiation_requested: false,
            cookie_tau: CookieSecret::None,
            last_sent_mac: None,
        };
        let peerid = peer.pidt()?;
        let peerno = self.peers.len();
        match self.index.entry(IndexKey::Peer(peerid)) {
            Occupied(_) => bail!(
                "Cannot insert peer with id {:?}; peer with this id already registered.",
                peerid
            ),
            Vacant(e) => e.insert(peerno),
        };
        self.peers.push(peer);
        Ok(PeerPtr(peerno))
    }

    /// Register a new session (during a successful handshake, persisting longer
    /// than the handshake). Might return an error on session id collision
    pub fn register_session(&mut self, id: SessionId, peer: PeerPtr) -> Result<()> {
        match self.index.entry(IndexKey::Sid(id)) {
            Occupied(p) if PeerPtr(*p.get()) == peer => {} // Already registered
            Occupied(_) => bail!("Cannot insert session with id {:?}; id is in use.", id),
            Vacant(e) => {
                e.insert(peer.0);
            }
        };
        Ok(())
    }

    pub fn unregister_session(&mut self, id: SessionId) {
        self.index.remove(&IndexKey::Sid(id));
    }

    /// Remove the given session if it is neither an active session nor in
    /// handshake phase
    pub fn unregister_session_if_vacant(&mut self, id: SessionId, peer: PeerPtr) {
        match (peer.session().get(self), peer.hs().get(self)) {
            (Some(ses), _) if ses.sidm == id => {}    /* nop */
            (_, Some(hs)) if hs.core.sidi == id => {} /* nop */
            _ => self.unregister_session(id),
        };
    }

    pub fn find_peer(&self, id: PeerId) -> Option<PeerPtr> {
        self.index.get(&IndexKey::Peer(id)).map(|no| PeerPtr(*no))
    }

    // lookup_session in whitepaper
    pub fn lookup_handshake(&self, id: SessionId) -> Option<IniHsPtr> {
        self.index
            .get(&IndexKey::Sid(id)) // lookup the session in the index
            .map(|no| IniHsPtr(*no)) // convert to peer pointer
            .filter(|hsptr| {
                hsptr
                    .get(self) // lookup in the server
                    .as_ref()
                    .map(|hs| hs.core.sidi == id) // check that handshake id matches as well
                    .unwrap_or(false) // it didn't match?!
            })
    }

    // also lookup_session in the whitepaper
    pub fn lookup_session(&self, id: SessionId) -> Option<SessionPtr> {
        self.index
            .get(&IndexKey::Sid(id))
            .map(|no| SessionPtr(*no))
            .filter(|sptr| {
                sptr.get(self)
                    .as_ref()
                    .map(|ses| ses.sidm == id)
                    .unwrap_or(false)
            })
    }

    /// Swap the biscuit keys, also advancing both biscuit key's mortality
    pub fn active_biscuit_key(&mut self) -> BiscuitKeyPtr {
        let (a, b) = (BiscuitKeyPtr(0), BiscuitKeyPtr(1));
        let (t, u) = (a.get(self).created_at, b.get(self).created_at);

        // Return the youngest but only if it's youthful
        // first being returned in case of a tie
        let r = if t >= u { a } else { b };
        if r.lifecycle(self) == Lifecycle::Young {
            return r;
        }

        // Reap the oldest biscuit key and spawn a new young one otherwise
        // last one being reaped in case of a tie
        let r = if t < u { a } else { b };
        let tb = self.timebase.clone();
        r.get_mut(self).randomize(&tb);
        r
    }
}

impl Peer {
    pub fn new(psk: SymKey, pk: SPk) -> Peer {
        Peer {
            psk,
            spkt: pk,
            biscuit_used: BiscuitId::zero(),
            session: None,
            handshake: None,
            initiation_requested: false,
            cookie_tau: CookieSecret::None,
            last_sent_mac: None,
        }
    }

    #[rustfmt::skip]
    pub fn pidt(&self) -> Result<PeerId> {
        Ok(Public::new(
            lprf::peerid()?
                .mix(self.spkt.secret())?
                .into_value()))
    }
}

impl Session {
    pub fn zero() -> Self {
        Self {
            created_at: 0.0,
            sidm: SessionId::zero(),
            sidt: SessionId::zero(),
            handshake_role: HandshakeRole::Initiator,
            ck: SecretPrfTree::zero().dup(),
            txkm: SymKey::zero(),
            txkt: SymKey::zero(),
            txnm: 0,
            txnt: 0,
        }
    }
}

// BISCUIT KEY ///////////////////////////////////

/// Biscuit Keys are always randomized, so that even if through a bug some
/// secrete is encrypted with an initialized [BiscuitKey], nobody instead of
/// everybody may read the secret.
impl BiscuitKey {
    // new creates a random value, that might be counterintuitive for a Default
    // impl
    #[allow(clippy::new_without_default)]
    pub fn new() -> Self {
        Self {
            created_at: BCE,
            key: SymKey::random(),
        }
    }

    pub fn erase(&mut self) {
        self.key.randomize();
        self.created_at = BCE;
    }

    pub fn randomize(&mut self, tb: &Timebase) {
        self.key.randomize();
        self.created_at = tb.now();
    }
}

// LIFECYCLE MANAGEMENT //////////////////////////

impl Mortal for IniHsPtr {
    fn created_at(&self, srv: &CryptoServer) -> Option<Timing> {
        self.get(srv).as_ref().map(|hs| hs.created_at)
    }

    fn retire_at(&self, srv: &CryptoServer) -> Option<Timing> {
        self.die_at(srv)
    }

    fn die_at(&self, srv: &CryptoServer) -> Option<Timing> {
        self.created_at(srv).map(|t| t + REJECT_AFTER_TIME)
    }
}

impl Mortal for SessionPtr {
    fn created_at(&self, srv: &CryptoServer) -> Option<Timing> {
        self.get(srv).as_ref().map(|p| p.created_at)
    }

    fn retire_at(&self, srv: &CryptoServer) -> Option<Timing> {
        // If we were the initiator, wait an extra ten seconds to avoid
        // both parties starting the handshake at the same time. In most situations
        // this should provide ample time for the other party to perform a
        // complete handshake before this peer starts another handshake.
        // This also has the peers going back and forth taking the initiator role
        // and responder role.
        use HandshakeRole::*;
        self.get(srv).as_ref().map(|p| {
            let wait = match p.handshake_role {
                Initiator => REKEY_AFTER_TIME_INITIATOR,
                Responder => REKEY_AFTER_TIME_RESPONDER,
            };
            p.created_at + wait
        })
    }

    fn die_at(&self, srv: &CryptoServer) -> Option<Timing> {
        self.created_at(srv).map(|t| t + REJECT_AFTER_TIME)
    }
}

impl Mortal for BiscuitKeyPtr {
    fn created_at(&self, srv: &CryptoServer) -> Option<Timing> {
        let t = self.get(srv).created_at;
        if t < 0.0 {
            None
        } else {
            Some(t)
        }
    }

    fn retire_at(&self, srv: &CryptoServer) -> Option<Timing> {
        self.created_at(srv).map(|t| t + BISCUIT_EPOCH)
    }

    fn die_at(&self, srv: &CryptoServer) -> Option<Timing> {
        self.retire_at(srv).map(|t| t + BISCUIT_EPOCH)
    }
}

/// Trait extension to the [Mortal] Trait, that enables nicer access to timing
/// information
trait MortalExt: Mortal {
    fn life_left(&self, srv: &CryptoServer) -> Option<Timing>;
    fn youth_left(&self, srv: &CryptoServer) -> Option<Timing>;
    fn lifecycle(&self, srv: &CryptoServer) -> Lifecycle;
}

impl<T: Mortal> MortalExt for T {
    fn life_left(&self, srv: &CryptoServer) -> Option<Timing> {
        self.die_at(srv).map(|t| t - srv.timebase.now())
    }

    fn youth_left(&self, srv: &CryptoServer) -> Option<Timing> {
        self.retire_at(srv).map(|t| t - srv.timebase.now())
    }

    fn lifecycle(&self, srv: &CryptoServer) -> Lifecycle {
        match (self.youth_left(srv), self.life_left(srv)) {
            (_, Some(t)) if has_happened(t, 0.0) => Lifecycle::Dead,
            (Some(t), _) if has_happened(t, 0.0) => Lifecycle::Retired,
            (Some(_), Some(_)) => Lifecycle::Young,
            _ => Lifecycle::Void,
        }
    }
}

// MESSAGE HANDLING //////////////////////////////

impl CryptoServer {
    /// Initiate a new handshake, put it to the `tx_buf` __and__ to the
    /// retransmission storage
    // NOTE retransmission? yes if initiator, no if responder
    // TODO remove unnecessary copying between global tx_buf and per-peer buf
    // TODO move retransmission storage to io server
    pub fn initiate_handshake(&mut self, peer: PeerPtr, tx_buf: &mut [u8]) -> Result<usize> {
        let mut msg = tx_buf.envelope_truncating::<InitHello<()>>()?; // Envelope::<InitHello>::default(); // TODO
        self.handle_initiation(peer, msg.payload_mut().init_hello()?)?;
        let len = self.seal_and_commit_msg(peer, MsgType::InitHello, msg)?;
        peer.hs()
            .store_msg_for_retransmission(self, &tx_buf[..len])?;
        Ok(len)
    }
}

#[derive(Debug)]
pub struct HandleMsgResult {
    pub exchanged_with: Option<PeerPtr>,
    pub resp: Option<usize>,
}

impl CryptoServer {
    /// Process a message under load
    /// This is one of the main entry point for the protocol.
    /// Keeps track of messages processed, and qualifies messages using
    /// cookie based DoS mitigation. Dispatches message for further processing
    /// to `process_msg` handler if cookie is valid, otherwise sends a cookie reply
    /// message for sender to process and verify for messages part of the handshake phase
    /// (i.e. InitHello, RespHello, InitConf messages only)
    pub fn handle_msg_under_load(
        &mut self,
        rx_buf: &[u8],
        tx_buf: &mut [u8],
        peer: PeerPtr,
        socket_addr: SocketAddr,
    ) -> Result<HandleMsgResult> {
        //Check cookie value
        let mut ip_addr_port = match socket_addr.ip() {
            IpAddr::V4(ipv4) => ipv4.octets().to_vec(),
            IpAddr::V6(ipv6) => ipv6.octets().to_vec(),
        };

        ip_addr_port.extend_from_slice(&socket_addr.port().to_be_bytes());

        let (rx_bytes_til_cookie, rx_cookie, rx_mac, rx_sid) = match rx_buf[0].try_into() {
            Ok(MsgType::InitHello) => {
                let msg_in = rx_buf.envelope::<InitHello<&[u8]>>()?;
                (
                    msg_in.until_cookie().to_vec(),
                    msg_in.cookie().to_vec(),
                    msg_in.mac().to_vec(),
                    msg_in.payload().init_hello()?.sidi().to_vec(),
                )
            }
            Ok(MsgType::RespHello) => {
                let msg_in = rx_buf.envelope::<RespHello<&[u8]>>()?;
                (
                    msg_in.until_cookie().to_vec(),
                    msg_in.cookie().to_vec(),
                    msg_in.mac().to_vec(),
                    msg_in.payload().resp_hello()?.sidr().to_vec(),
                )
            }
            Ok(MsgType::InitConf) => {
                let msg_in = rx_buf.envelope::<InitConf<&[u8]>>()?;
                (
                    msg_in.until_cookie().to_vec(),
                    msg_in.cookie().to_vec(),
                    msg_in.mac().to_vec(),
                    msg_in.payload().init_conf()?.sidi().to_vec(),
                )
            }
            Ok(_) => {
                bail!("Message did not contain cookie or could not be sent a cookie reply message (non-handshake)")
            }
            Err(_) => {
                bail!("Message type not supported")
            }
        };

        let cookie_tau = lprf::cookie_tau()?
            .mix(
                self.cookie_secret
                    .get_or_update_ellapsed(COOKIE_SECRET_EXP, rng),
            )?
            .mix(&ip_addr_port)?
            .into_value()[..16]
            .to_vec();

        let expected = lprf::cookie()?
            .mix(&cookie_tau)?
            .mix(&rx_bytes_til_cookie)?
            .into_value()[..16]
            .to_vec();

        //If valid cookie is found, process message
        if sodium_memcmp(&rx_cookie, &expected) {
            let result = self.handle_msg(rx_buf, tx_buf)?;
            return Ok(result);
        }
        //Otherwise send cookie reply
        else {
            // length of the response. We assume no response, so 0 length for now
            let len ;
            let mut msg_out = tx_buf.envelope_truncating::<CookieReply<&mut [u8]>>()?;
            let cookie_key = lprf::cookie_key()?.mix(self.spkm.secret())?.into_value();

            let mut cookie_reply_lens = msg_out.payload_mut().cookie_reply()?;
            let nonce_val = XAEADNonce::random();

            // Copy sender's session id to cookie reply message
            {
                let sid = cookie_reply_lens.sid_mut();
                sid.copy_from_slice(&rx_sid[..]);
            }

            // Generate random nonce, copy it to message and nonce_val
            {
                let nonce = cookie_reply_lens.nonce_mut();
                nonce.copy_from_slice(&nonce_val.value);
            }

            // Encrypt cookie
            {
                const COOKIE_LENS_SID_LEN: usize = 4;
                let cookie_ciphertext =
                    &mut cookie_reply_lens.all_bytes_mut()[COOKIE_LENS_SID_LEN..];
                xaead_enc_into(
                    cookie_ciphertext,
                    &cookie_key,
                    &nonce_val.value,
                    &rx_mac,
                    &cookie_tau,
                )?;
            }

            len = Some(self.seal_and_commit_msg(peer, MsgType::CookieReply, msg_out)?);

            return Ok(HandleMsgResult {
                exchanged_with: None,
                resp: len,
            });
        }
    }

    /// Handle an incoming message
    /// This is one of the main entry point for the protocol.
    ///
    /// # Overview
    ///
    /// The response is only dependent on the incoming message, thus this
    /// function is called regardless of whether the the the calling context is
    /// an initiator, a responder or both. The flow of is as follows:
    ///
    /// 1. check incoming message for valid [MsgType]
    /// 2. check that the seal is intact, e.g. that the message is
    ///    authenticated
    /// 3. call the respective handler function for this message (for example
    ///    [Self::handle_init_hello])
    /// 4. if the protocol foresees a response to this message, generate one
    /// 5. seal the response with cryptographic authentication
    /// 6. if the response is a ResponseHello, store the sealed response for
    ///    further retransmission
    /// 7. return some peer pointer if the exchange completed with this message
    /// 8. return the length of the response generated
    ///
    /// This is the sequence of a successful handshake:
    ///
    /// | time | Initiator   | direction | Responder   |
    /// | ---  | ---:        | :---:     | :---        |
    /// | t0   | `InitHello` | ->        |             |
    /// | t1   |             | <-        | `RespHello` |
    /// | t2   | `InitConf`  | ->        |             |
    /// | t3   |             | <-        | `EmptyData` |
    pub fn handle_msg(&mut self, rx_buf: &[u8], tx_buf: &mut [u8]) -> Result<HandleMsgResult> {
        let seal_broken = "Message seal broken!";
        // length of the response. We assume no response, so None for now
        let mut len = 0;
        let mut exchanged = false;

        ensure!(!rx_buf.is_empty(), "received empty message, ignoring it");

        let peer = match rx_buf[0].try_into() {
            Ok(MsgType::InitHello) => {
                let msg_in = rx_buf.envelope::<InitHello<&[u8]>>()?;
                ensure!(msg_in.check_seal(self)?, seal_broken);

                let mut msg_out = tx_buf.envelope_truncating::<RespHello<&mut [u8]>>()?;
                let peer = self.handle_init_hello(
                    msg_in.payload().init_hello()?,
                    msg_out.payload_mut().resp_hello()?,
                )?;
                len = self.seal_and_commit_msg(peer, MsgType::RespHello, msg_out)?;
                peer
            }
            Ok(MsgType::RespHello) => {
                let msg_in = rx_buf.envelope::<RespHello<&[u8]>>()?;
                ensure!(msg_in.check_seal(self)?, seal_broken);

                let mut msg_out = tx_buf.envelope_truncating::<InitConf<&mut [u8]>>()?;
                let peer = self.handle_resp_hello(
                    msg_in.payload().resp_hello()?,
                    msg_out.payload_mut().init_conf()?,
                )?;
                len = self.seal_and_commit_msg(peer, MsgType::InitConf, msg_out)?;
                peer.hs()
                    .store_msg_for_retransmission(self, &tx_buf[..len])?;
                exchanged = true;
                peer
            }
            Ok(MsgType::InitConf) => {
                let msg_in = rx_buf.envelope::<InitConf<&[u8]>>()?;
                ensure!(msg_in.check_seal(self)?, seal_broken);

                let mut msg_out = tx_buf.envelope_truncating::<EmptyData<&mut [u8]>>()?;
                let peer = self.handle_init_conf(
                    msg_in.payload().init_conf()?,
                    msg_out.payload_mut().empty_data()?,
                )?;
                len = self.seal_and_commit_msg(peer, MsgType::EmptyData, msg_out)?;
                exchanged = true;
                peer
            }
            Ok(MsgType::EmptyData) => {
                let msg_in = rx_buf.envelope::<EmptyData<&[u8]>>()?;
                ensure!(msg_in.check_seal(self)?, seal_broken);

                self.handle_resp_conf(msg_in.payload().empty_data()?)?
            }
            Ok(MsgType::DataMsg) => bail!("DataMsg handling not implemented!"),
            Ok(MsgType::CookieReply) => {
                let msg_in = rx_buf.envelope::<CookieReply<&[u8]>>()?;
                ensure!(msg_in.check_seal(self)?, seal_broken);

                let peer = self.handle_cookie_reply(msg_in.payload().cookie_reply()?)?;
                len = 0;
                peer
            }
            Err(_) => {
                bail!("CookieReply handling not implemented!")
            }
        };

        Ok(HandleMsgResult {
            exchanged_with: exchanged.then_some(peer),
            resp: if len == 0 { None } else { Some(len) },
        })
    }

    /// Serialize message to `tx_buf`, generating the `mac` in the process of
    /// doing so. If `cookie_secret` is also present, a `cookie` value is also generated
    /// and added to the message
    ///
    /// The message type is explicitly required here because it is very easy to
    /// forget setting that, which creates subtle but far ranging errors.
    pub fn seal_and_commit_msg<M: LenseView>(
        &mut self,
        peer: PeerPtr,
        msg_type: MsgType,
        mut msg: Envelope<&mut [u8], M>,
    ) -> Result<usize> {
        msg.msg_type_mut()[0] = msg_type as u8;
        msg.seal(peer, self)?;
        msg.seal_cookie(peer, self)?;

        //Store sent mac value as last sent mac (for cookie reply)
        let mut mac = [0u8; MAC_SIZE];
        mac.copy_from_slice(msg.mac());

        peer.get_mut(self)
            .last_sent_mac
            .replace(Public { value: mac });
        Ok(<Envelope<(), M> as LenseView>::LEN)
    }
}

// EVENT POLLING /////////////////////////////////

#[derive(Debug, Copy, Clone)]
pub struct Wait(Timing);

impl Wait {
    fn immediate() -> Self {
        Wait(0.0)
    }

    fn hibernate() -> Self {
        Wait(UNENDING)
    }

    fn immediate_unless(cond: bool) -> Self {
        if cond {
            Self::hibernate()
        } else {
            Self::immediate()
        }
    }

    fn or_hibernate(t: Option<Timing>) -> Self {
        match t {
            Some(u) => Wait(u),
            None => Wait::hibernate(),
        }
    }

    fn or_immediate(t: Option<Timing>) -> Self {
        match t {
            Some(u) => Wait(u),
            None => Wait::immediate(),
        }
    }

    fn and<T: Into<Wait>>(&self, o: T) -> Self {
        let (a, b) = (self.0, o.into().0);
        Wait(if a > b { a } else { b })
    }
}

impl From<Timing> for Wait {
    fn from(t: Timing) -> Wait {
        Wait(t)
    }
}

impl From<Option<Timing>> for Wait {
    fn from(t: Option<Timing>) -> Wait {
        Wait::or_hibernate(t)
    }
}

/// Result of a poll operation, containing prescriptive action for the outer
/// event loop
#[derive(Debug, Copy, Clone)]
pub enum PollResult {
    Sleep(Timing),
    DeleteKey(PeerPtr),
    SendInitiation(PeerPtr),
    SendRetransmission(PeerPtr),
}

impl Default for PollResult {
    fn default() -> Self {
        Self::hibernate()
    }
}

impl PollResult {
    pub fn hibernate() -> Self {
        Self::Sleep(UNENDING) // Avoid excessive sleep times (might trigger bugs on some platforms)
    }

    pub fn peer(&self) -> Option<PeerPtr> {
        use PollResult::*;
        match *self {
            DeleteKey(p) | SendInitiation(p) | SendRetransmission(p) => Some(p),
            _ => None,
        }
    }

    pub fn fold(&self, otr: PollResult) -> PollResult {
        use PollResult::*;
        match (*self, otr) {
            (Sleep(a), Sleep(b)) => Sleep(f64::min(a, b)),
            (a, Sleep(_b)) if a.saturated() => a,
            (Sleep(_a), b) if b.saturated() => b,
            _ => panic!(
                "Do not fold two saturated poll results! It doesn't make sense; \
                we would have to discard one of the events. \
                As soon as some result that requires an action (i.e. something other than sleep \
                is reached you should just return and have the API consumer poll again."
            ),
        }
    }

    pub fn try_fold_with<F: FnOnce() -> Result<PollResult>>(&self, f: F) -> Result<PollResult> {
        if self.saturated() {
            Ok(*self)
        } else {
            Ok(self.fold(f()?))
        }
    }

    pub fn poll_child<P: Pollable>(&self, srv: &mut CryptoServer, p: &P) -> Result<PollResult> {
        self.try_fold_with(|| p.poll(srv))
    }

    pub fn poll_children<P, I>(&self, srv: &mut CryptoServer, iter: I) -> Result<PollResult>
    where
        P: Pollable,
        I: Iterator<Item = P>,
    {
        let mut acc = *self;
        for e in iter {
            if acc.saturated() {
                break;
            }
            acc = acc.fold(e.poll(srv)?);
        }
        Ok(acc)
    }

    /// Execute `f` if it is ready, as indicated by `wait`
    pub fn sched<W: Into<Wait>, F: FnOnce() -> PollResult>(&self, wait: W, f: F) -> PollResult {
        let wait = wait.into().0;
        if self.saturated() {
            *self
        } else if has_happened(wait, 0.0) {
            self.fold(f())
        } else {
            self.fold(Self::Sleep(wait))
        }
    }

    pub fn try_sched<W: Into<Wait>, F: FnOnce() -> Result<PollResult>>(
        &self,
        wait: W,
        f: F,
    ) -> Result<PollResult> {
        let wait = wait.into().0;
        if self.saturated() {
            Ok(*self)
        } else if has_happened(wait, 0.0) {
            Ok(self.fold(f()?))
        } else {
            Ok(self.fold(Self::Sleep(wait)))
        }
    }

    pub fn ok(&self) -> Result<PollResult> {
        Ok(*self)
    }

    pub fn saturated(&self) -> bool {
        use PollResult::*;
        !matches!(self, Sleep(_))
    }
}

pub fn begin_poll() -> PollResult {
    PollResult::default()
}

/// Takes a closure `f`, returns another closure which internally calls f and
/// then returns a default [PollResult]
pub fn void_poll<T, F: FnOnce() -> T>(f: F) -> impl FnOnce() -> PollResult {
    || {
        f();
        PollResult::default()
    }
}

pub trait Pollable {
    fn poll(&self, srv: &mut CryptoServer) -> Result<PollResult>;
}

impl CryptoServer {
    /// Implements something like [Pollable::poll] for the server, with a
    /// notable difference: since `self` already is the server, the signature
    /// has to be different; `self` must be a `&mut` and already is a borrow to
    /// the server, eluding the need for a second arg.
    pub fn poll(&mut self) -> Result<PollResult> {
        let r = begin_poll() // Poll each biscuit and peer until an event is found
            .poll_children(self, self.biscuit_key_ptrs())?
            .poll_children(self, self.peer_ptrs_off(self.peer_poll_off))?;
        self.peer_poll_off = match r.peer() {
            Some(p) => p.0 + 1, // Event found while polling peer p; will poll peer p+1 next
            None => 0, // No peer ev found. Resetting to 0 out of an irrational fear of non-zero numbers
        };
        r.ok()
    }
}

impl Pollable for BiscuitKeyPtr {
    fn poll(&self, srv: &mut CryptoServer) -> Result<PollResult> {
        begin_poll()
            .sched(self.life_left(srv), void_poll(|| self.get_mut(srv).erase())) // Erase stale biscuits
            .ok()
    }
}

impl Pollable for PeerPtr {
    fn poll(&self, srv: &mut CryptoServer) -> Result<PollResult> {
        let (ses, hs) = (self.session(), self.hs());
        begin_poll()
            .sched(hs.life_left(srv), void_poll(|| hs.take(srv))) // Silently erase old handshakes
            .sched(ses.life_left(srv), || {
                // Erase old sessions
                ses.take(srv);
                PollResult::DeleteKey(*self)
            })
            // Initialize the handshake
            // IF if initiation hasn't been requested (consumer of the API is free to
            // ignore the request hence there is a need to do record keeping on that)
            // AND after the existing session becomes stale or if there is session at all
            // AND after the current handshake becomes stale or there is no handshake at all
            .sched(
                Wait::immediate_unless(self.get(srv).initiation_requested)
                    .and(Wait::or_immediate(ses.youth_left(srv)))
                    .and(Wait::or_immediate(hs.youth_left(srv))),
                || {
                    self.get_mut(srv).initiation_requested = true;
                    PollResult::SendInitiation(*self)
                },
            )
            .poll_child(srv, &hs) // Defer to the handshake for polling (retransmissions)
    }
}

impl Pollable for IniHsPtr {
    fn poll(&self, srv: &mut CryptoServer) -> Result<PollResult> {
        begin_poll().try_sched(self.retransmission_in(srv), || {
            // Registering retransmission even if app does not retransmit.
            // This explicitly permits applications to ignore the event.
            self.register_retransmission(srv)?;
            Ok(PollResult::SendRetransmission(self.peer()))
        })
    }
}

// MESSAGE RETRANSMISSION ////////////////////////

impl CryptoServer {
    pub fn retransmit_handshake(&mut self, peer: PeerPtr, tx_buf: &mut [u8]) -> Result<usize> {
        peer.hs().apply_retransmission(self, tx_buf)
    }
}

impl IniHsPtr {
    pub fn store_msg_for_retransmission(&self, srv: &mut CryptoServer, msg: &[u8]) -> Result<()> {
        let ih = self
            .get_mut(srv)
            .as_mut()
            .with_context(|| format!("No current handshake for peer {:?}", self.peer()))?;
        cpy_min(msg, &mut *ih.tx_buf);
        ih.tx_count = 0;
        ih.tx_len = msg.len();
        self.register_retransmission(srv)?;
        Ok(())
    }

    pub fn apply_retransmission(&self, srv: &mut CryptoServer, tx_buf: &mut [u8]) -> Result<usize> {
        let ih_tx_len: usize;

        {
            let ih = self
                .get_mut(srv)
                .as_mut()
                .with_context(|| format!("No current handshake for peer {:?}", self.peer()))?;
            cpy_min(&ih.tx_buf[..ih.tx_len], tx_buf);
            ih_tx_len = ih.tx_len;
        }

        // Add cookie to retransmitted message
        let mut envelope = tx_buf.envelope_truncating::<InitHello<&mut [u8]>>()?;
        envelope.seal_cookie(self.peer(), srv)?;

        Ok(ih_tx_len)
    }

    pub fn register_retransmission(&self, srv: &mut CryptoServer) -> Result<()> {
        let tb = srv.timebase.clone();
        let ih = self
            .get_mut(srv)
            .as_mut()
            .with_context(|| format!("No current handshake for peer {:?}", self.peer()))?;
        // Base delay, exponential increase, ±50% jitter
        ih.tx_retry_at = tb.now()
            + RETRANSMIT_DELAY_BEGIN
                * RETRANSMIT_DELAY_GROWTH.powf(
                    (RETRANSMIT_DELAY_END / RETRANSMIT_DELAY_BEGIN)
                        .log(RETRANSMIT_DELAY_GROWTH)
                        .min(ih.tx_count as f64),
                )
                * RETRANSMIT_DELAY_JITTER
                * (rosenpass_sodium::helpers::rand_f64() + 1.0); // TODO: Replace with the rand crate
        ih.tx_count += 1;
        Ok(())
    }

    pub fn retransmission_in(&self, srv: &mut CryptoServer) -> Option<Timing> {
        self.get(srv)
            .as_ref()
            .map(|hs| hs.tx_retry_at - srv.timebase.now())
    }
}

// CRYPTO/HANDSHAKE HANDLING /////////////////////

impl<M> Envelope<&mut [u8], M>
where
    M: LenseView,
{
    /// Calculate the message authentication code (`mac`)
    pub fn seal(&mut self, peer: PeerPtr, srv: &CryptoServer) -> Result<()> {
        let mac = lprf::mac()?
            .mix(peer.get(srv).spkt.secret())?
            .mix(self.until_mac())?;
        self.mac_mut()
            .copy_from_slice(mac.into_value()[..16].as_ref());
        Ok(())
    }

    /// Calculate and append the cookie value if `cookie_tau` exists (`cookie`)
    pub fn seal_cookie(&mut self, peer: PeerPtr, srv: &CryptoServer) -> Result<()> {
        if let Some(cookie_tau) = peer.get(srv).cookie_tau.get(PEER_COOKIE_TAU_EXP) {
            let cookie = lprf::cookie()?.mix(&cookie_tau)?.mix(self.until_cookie())?;
            self.cookie_mut()
                .copy_from_slice(cookie.into_value()[..16].as_ref());
        }
        Ok(())
    }
}

impl<M> Envelope<&[u8], M>
where
    M: LenseView,
{
    /// Check the message authentication code
    pub fn check_seal(&self, srv: &CryptoServer) -> Result<bool> {
        let expected = lprf::mac()?.mix(srv.spkm.secret())?.mix(self.until_mac())?;
        Ok(rosenpass_sodium::helpers::memcmp(
            self.mac(),
            &expected.into_value()[..16],
        ))
    }
}

impl InitiatorHandshake {
    pub fn zero_with_timestamp(srv: &CryptoServer) -> Self {
        InitiatorHandshake {
            created_at: srv.timebase.now(),
            next: HandshakeStateMachine::RespHello,
            core: HandshakeState::zero(),
            eski: ESk::zero(),
            epki: EPk::zero(),
            tx_at: 0.0,
            tx_retry_at: 0.0,
            tx_count: 0,
            tx_len: 0,
            tx_buf: MsgBuf::zero(),
        }
    }
}

impl HandshakeState {
    pub fn zero() -> Self {
        Self {
            sidi: SessionId::zero(),
            sidr: SessionId::zero(),
            ck: SecretPrfTree::zero().dup(),
        }
    }

    pub fn erase(&mut self) {
        self.ck = SecretPrfTree::zero().dup();
    }

    pub fn init(&mut self, spkr: &[u8]) -> Result<&mut Self> {
        self.ck = lprf::ckinit()?.mix(spkr)?.into_secret_prf_tree().dup();
        Ok(self)
    }

    pub fn mix(&mut self, a: &[u8]) -> Result<&mut Self> {
        self.ck = self.ck.mix(&lprf::mix()?)?.mix(a)?.dup();
        Ok(self)
    }

    pub fn encrypt_and_mix(&mut self, ct: &mut [u8], pt: &[u8]) -> Result<&mut Self> {
        let k = self.ck.mix(&lprf::hs_enc()?)?.into_secret();
        aead::encrypt(ct, k.secret(), &NONCE0, &NOTHING, pt)?;
        self.mix(ct)
    }

    pub fn decrypt_and_mix(&mut self, pt: &mut [u8], ct: &[u8]) -> Result<&mut Self> {
        let k = self.ck.mix(&lprf::hs_enc()?)?.into_secret();
        aead::decrypt(pt, k.secret(), &NONCE0, &NOTHING, ct)?;
        self.mix(ct)
    }

    // I loathe "error: constant expression depends on a generic parameter"
    pub fn encaps_and_mix<T: KEM, const SHK_LEN: usize>(
        &mut self,
        ct: &mut [u8],
        pk: &[u8],
    ) -> Result<&mut Self> {
        let mut shk = Secret::<SHK_LEN>::zero();
        T::encaps(shk.secret_mut(), ct, pk)?;
        self.mix(pk)?.mix(shk.secret())?.mix(ct)
    }

    pub fn decaps_and_mix<T: KEM, const SHK_LEN: usize>(
        &mut self,
        sk: &[u8],
        pk: &[u8],
        ct: &[u8],
    ) -> Result<&mut Self> {
        let mut shk = Secret::<SHK_LEN>::zero();
        T::decaps(shk.secret_mut(), sk, ct)?;
        self.mix(pk)?.mix(shk.secret())?.mix(ct)
    }

    pub fn store_biscuit(
        &mut self,
        srv: &mut CryptoServer,
        peer: PeerPtr,
        biscuit_ct: &mut [u8],
    ) -> Result<&mut Self> {
        let mut biscuit = Secret::<BISCUIT_PT_LEN>::zero(); // pt buffer
        let mut biscuit = (&mut biscuit.secret_mut()[..]).biscuit()?; // lens view

        // calculate pt contents
        biscuit
            .pidi_mut()
            .copy_from_slice(peer.get(srv).pidt()?.as_slice());
        biscuit.biscuit_no_mut().copy_from_slice(&*srv.biscuit_ctr);
        biscuit
            .ck_mut()
            .copy_from_slice(self.ck.clone().danger_into_secret().secret());

        // calculate ad contents
        let ad = lprf::biscuit_ad()?
            .mix(srv.spkm.secret())?
            .mix(self.sidi.as_slice())?
            .mix(self.sidr.as_slice())?
            .into_value();

        // consume biscuit no
        rosenpass_sodium::helpers::increment(&mut *srv.biscuit_ctr);

        // The first bit of the nonce indicates which biscuit key was used
        // TODO: This is premature optimization. Remove!
        let bk = srv.active_biscuit_key();
        let mut n = XAEADNonce::random();
        n[0] &= 0b0111_1111;
        n[0] |= (bk.0 as u8 & 0x1) << 7;

        let k = bk.get(srv).key.secret();
        let pt = biscuit.all_bytes();
        xaead::encrypt(biscuit_ct, k, &*n, &ad, pt)?;

        self.mix(biscuit_ct)
    }

    /// Takes an encrypted biscuit and tries to decrypt the contained
    /// information
    pub fn load_biscuit(
        srv: &CryptoServer,
        biscuit_ct: &[u8],
        sidi: SessionId,
        sidr: SessionId,
    ) -> Result<(PeerPtr, BiscuitId, HandshakeState)> {
        // The first bit of the biscuit indicates which biscuit key was used
        let bk = BiscuitKeyPtr(((biscuit_ct[0] & 0b1000_0000) >> 7) as usize);

        // Calculate additional data fields
        let ad = lprf::biscuit_ad()?
            .mix(srv.spkm.secret())?
            .mix(sidi.as_slice())?
            .mix(sidr.as_slice())?
            .into_value();

        // Allocate and decrypt the biscuit data
        let mut biscuit = Secret::<BISCUIT_PT_LEN>::zero(); // pt buf
        let mut biscuit = (&mut biscuit.secret_mut()[..]).biscuit()?; // slice
        xaead::decrypt(
            biscuit.all_bytes_mut(),
            bk.get(srv).key.secret(),
            &ad,
            biscuit_ct,
        )?;

        // Reconstruct the biscuit fields
        let no = BiscuitId::from_slice(biscuit.biscuit_no());
        let ck = SecretPrfTree::danger_from_secret(Secret::from_slice(biscuit.ck())).dup();
        let pid = PeerId::from_slice(biscuit.pidi());

        // Reconstruct the handshake state
        let mut hs = Self { sidi, sidr, ck };
        hs.mix(biscuit_ct)?;

        // Look up the associated peer
        let peer = srv
            .find_peer(pid) // TODO: FindPeer should return a Result<()>
            .with_context(|| format!("Could not decode biscuit for peer {pid:?}: No such peer."))?;

        // Defense against replay attacks; implementations may accept
        // the most recent biscuit no again (bn = peer.bn_{prev}) which
        // indicates retransmission
        // TODO: Handle retransmissions without involving the crypto code
        ensure!(
            rosenpass_sodium::helpers::compare(biscuit.biscuit_no(), &*peer.get(srv).biscuit_used)
                >= 0,
            "Rejecting biscuit: Outdated biscuit number"
        );

        Ok((peer, no, hs))
    }

    pub fn enter_live(self, srv: &CryptoServer, role: HandshakeRole) -> Result<Session> {
        let HandshakeState { ck, sidi, sidr } = self;
        let tki = ck.mix(&lprf::ini_enc()?)?.into_secret();
        let tkr = ck.mix(&lprf::res_enc()?)?.into_secret();
        let created_at = srv.timebase.now();
        let (ntx, nrx) = (0, 0);
        let (mysid, peersid, ktx, krx) = match role {
            HandshakeRole::Initiator => (sidi, sidr, tki, tkr),
            HandshakeRole::Responder => (sidr, sidi, tkr, tki),
        };
        Ok(Session {
            created_at,
            sidm: mysid,
            sidt: peersid,
            handshake_role: role,
            ck,
            txkm: ktx,
            txkt: krx,
            txnm: ntx,
            txnt: nrx,
        })
    }
}

impl CryptoServer {
    /// Get the shared key that was established with given peer
    ///
    /// Fail if no session is available with the peer
    pub fn osk(&self, peer: PeerPtr) -> Result<SymKey> {
        let session = peer
            .session()
            .get(self)
            .as_ref()
            .with_context(|| format!("No current session for peer {:?}", peer))?;
        Ok(session.ck.mix(&lprf::osk()?)?.into_secret())
    }
}

impl CryptoServer {
    /// Implementation of the cryptographic protocol using the already
    /// established primitives
    pub fn handle_initiation(
        &mut self,
        peer: PeerPtr,
        mut ih: InitHello<&mut [u8]>,
    ) -> Result<PeerPtr> {
        let mut hs = InitiatorHandshake::zero_with_timestamp(self);

        // IHI1
        hs.core.init(peer.get(self).spkt.secret())?;

        // IHI2
        hs.core.sidi.randomize();
        ih.sidi_mut().copy_from_slice(&hs.core.sidi.value);

        // IHI3
        EphemeralKEM::keygen(hs.eski.secret_mut(), &mut *hs.epki)?;
        ih.epki_mut().copy_from_slice(&hs.epki.value);

        // IHI4
        hs.core.mix(ih.sidi())?.mix(ih.epki())?;

        // IHI5
        hs.core
            .encaps_and_mix::<StaticKEM, { StaticKEM::SHK_LEN }>(
                ih.sctr_mut(),
                peer.get(self).spkt.secret(),
            )?;

        // IHI6
        hs.core
            .encrypt_and_mix(ih.pidic_mut(), self.pidm()?.as_ref())?;

        // IHI7
        hs.core
            .mix(self.spkm.secret())?
            .mix(peer.get(self).psk.secret())?;

        // IHI8
        hs.core.encrypt_and_mix(ih.auth_mut(), &NOTHING)?;

        // Update the handshake hash last (not changing any state on prior error
        peer.hs().insert(self, hs)?;

        Ok(peer)
    }

    pub fn handle_init_hello(
        &mut self,
        ih: InitHello<&[u8]>,
        mut rh: RespHello<&mut [u8]>,
    ) -> Result<PeerPtr> {
        let mut core = HandshakeState::zero();

        core.sidi = SessionId::from_slice(ih.sidi());

        // IHR1
        core.init(self.spkm.secret())?;

        // IHR4
        core.mix(ih.sidi())?.mix(ih.epki())?;

        // IHR5
        core.decaps_and_mix::<StaticKEM, { StaticKEM::SHK_LEN }>(
            self.sskm.secret(),
            self.spkm.secret(),
            ih.sctr(),
        )?;

        // IHR6
        let peer = {
            let mut peerid = PeerId::zero();
            core.decrypt_and_mix(&mut *peerid, ih.pidic())?;
            self.find_peer(peerid)
                .with_context(|| format!("No such peer {peerid:?}."))?
        };

        // IHR7
        core.mix(peer.get(self).spkt.secret())?
            .mix(peer.get(self).psk.secret())?;

        // IHR8
        core.decrypt_and_mix(&mut [0u8; 0], ih.auth())?;

        // RHR1
        core.sidr.randomize();
        rh.sidi_mut().copy_from_slice(core.sidi.as_ref());
        rh.sidr_mut().copy_from_slice(core.sidr.as_ref());

        // RHR3
        core.mix(rh.sidr())?.mix(rh.sidi())?;

        // RHR4
        core.encaps_and_mix::<EphemeralKEM, { EphemeralKEM::SHK_LEN }>(rh.ecti_mut(), ih.epki())?;

        // RHR5
        core.encaps_and_mix::<StaticKEM, { StaticKEM::SHK_LEN }>(
            rh.scti_mut(),
            peer.get(self).spkt.secret(),
        )?;

        // RHR6
        core.store_biscuit(self, peer, rh.biscuit_mut())?;

        // RHR7
        core.encrypt_and_mix(rh.auth_mut(), &NOTHING)?;

        Ok(peer)
    }

    pub fn handle_resp_hello(
        &mut self,
        rh: RespHello<&[u8]>,
        mut ic: InitConf<&mut [u8]>,
    ) -> Result<PeerPtr> {
        // RHI2
        let peer = self
            .lookup_handshake(SessionId::from_slice(rh.sidi()))
            .with_context(|| {
                format!(
                    "Got RespHello packet for non-existent session {:?}",
                    rh.sidi()
                )
            })?
            .peer();

        macro_rules! hs {
            () => {
                peer.hs().get(self).as_ref().unwrap()
            };
        }
        macro_rules! hs_mut {
            () => {
                peer.hs().get_mut(self).as_mut().unwrap()
            };
        }

        // TODO: Is this really necessary? The only possible state is "awaits resp hello";
        // no initiation created should be modeled as an Null option and a Session means
        // we will not be able to find the handshake
        let exp = hs!().next;
        let got = HandshakeStateMachine::RespHello;

        ensure!(
            exp == got,
            "Unexpected package in session {:?}. Expected {:?}, got {:?}.",
            SessionId::from_slice(rh.sidi()),
            exp,
            got
        );

        let mut core = hs!().core.clone();
        core.sidr.copy_from_slice(rh.sidr());

        // TODO: decaps_and_mix should take Secret<> directly
        //       to save us from the repetitive secret unwrapping

        // RHI3
        core.mix(rh.sidr())?.mix(rh.sidi())?;

        // RHI4
        core.decaps_and_mix::<EphemeralKEM, { EphemeralKEM::SHK_LEN }>(
            hs!().eski.secret(),
            &*hs!().epki,
            rh.ecti(),
        )?;

        // RHI5
        core.decaps_and_mix::<StaticKEM, { StaticKEM::SHK_LEN }>(
            self.sskm.secret(),
            self.spkm.secret(),
            rh.scti(),
        )?;

        // RHI6
        core.mix(rh.biscuit())?;

        // RHI7
        core.decrypt_and_mix(&mut [0u8; 0], rh.auth())?;

        // TODO: We should just authenticate the entire network package up to the auth
        // tag as a pattern instead of mixing in fields separately

        ic.sidi_mut().copy_from_slice(rh.sidi());
        ic.sidr_mut().copy_from_slice(rh.sidr());

        // ICI3
        core.mix(ic.sidi())?.mix(ic.sidr())?;
        ic.biscuit_mut().copy_from_slice(rh.biscuit());

        // ICI4
        core.encrypt_and_mix(ic.auth_mut(), &NOTHING)?;

        // Split() – We move the secrets into the session; we do not
        // delete the InitiatorHandshake, just clear it's secrets because
        // we still need it for InitConf message retransmission to function.

        // ICI7
        peer.session()
            .insert(self, core.enter_live(self, HandshakeRole::Initiator)?)?;
        hs_mut!().core.erase();
        hs_mut!().next = HandshakeStateMachine::RespConf;

        Ok(peer)
    }

    pub fn handle_init_conf(
        &mut self,
        ic: InitConf<&[u8]>,
        mut rc: EmptyData<&mut [u8]>,
    ) -> Result<PeerPtr> {
        // (peer, bn) ← LoadBiscuit(InitConf.biscuit)
        // ICR1
        let (peer, biscuit_no, mut core) = HandshakeState::load_biscuit(
            self,
            ic.biscuit(),
            SessionId::from_slice(ic.sidi()),
            SessionId::from_slice(ic.sidr()),
        )?;

        // ICR2
        core.encrypt_and_mix(&mut [0u8; aead::TAG_LEN], &NOTHING)?;

        // ICR3
        core.mix(ic.sidi())?.mix(ic.sidr())?;

        // ICR4
        core.decrypt_and_mix(&mut [0u8; 0], ic.auth())?;

        // ICR5
        if rosenpass_sodium::helpers::compare(&*biscuit_no, &*peer.get(self).biscuit_used) > 0 {
            // ICR6
            peer.get_mut(self).biscuit_used = biscuit_no;

            // ICR7
            peer.session()
                .insert(self, core.enter_live(self, HandshakeRole::Responder)?)?;
            // TODO: This should be part of the protocol specification.
            // Abort any ongoing handshake from initiator role
            peer.hs().take(self);
        }

        // TODO: Implementing RP should be possible without touching the live session stuff
        // TODO: I fear that this may lead to race conditions; the acknowledgement may be
        //       sent on a different session than the incoming packet. This should be mitigated
        //       by the deliberate back off in SessionPtr::retire_at as in practice only one
        //       handshake should be going on at a time.
        //       I think it may not be possible to formulate the protocol in such a way that
        //       we can be sure that the other party possesses a matching key; maybe we should
        //       study mathematically whether this even is possible.
        //       WireGuard solves this by just having multiple sessions so even if there is a
        //       race condition leading to two concurrent active sessions, data can still be sent.
        //       It would be nice if Rosenpass could do the same, but in order for that to work,
        //       WireGuard would have to have support for multiple PSKs (with a timeout) and
        //       WireGuard; to identify which PSK was used, wireguard would have to do a linear
        //       search with the responder trying each available PSK.
        //       In practice, the best thing to do might be to send regular pings to confirm that
        //       the key is still the same, which adds a bit of overhead.
        //       Another option would be to monitor WireGuard for failing handshakes and trigger
        //       a Rosenpass handshake in case a key mismatch due to a race condition is the reason
        //       for the failing handshake.

        // Send ack – Implementing sending the empty acknowledgement here
        // instead of a generic PeerPtr::send(&Server, Option<&[u8]>) -> Either<EmptyData, Data>
        // because data transmission is a stub currently. This software is supposed to be used
        // as a key exchange service feeding a PSK into some classical (i.e. non post quantum)
        let ses = peer
            .session()
            .get_mut(self)
            .as_mut()
            .context("Cannot send acknowledgement. No session.")?;
        rc.sid_mut().copy_from_slice(&ses.sidt.value);
        rc.ctr_mut().copy_from_slice(&ses.txnm.to_le_bytes());
        ses.txnm += 1; // Increment nonce before encryption, just in case an error is raised

        let n = cat!(aead::NONCE_LEN; rc.ctr(), &[0u8; 4]);
        let k = ses.txkm.secret();
        aead::encrypt(rc.auth_mut(), k, &n, &NOTHING, &NOTHING)?; // ct, k, n, ad, pt

        Ok(peer)
    }

    pub fn handle_resp_conf(&mut self, rc: EmptyData<&[u8]>) -> Result<PeerPtr> {
        let sid = SessionId::from_slice(rc.sid());
        let hs = self
            .lookup_handshake(sid)
            .with_context(|| format!("Got RespConf packet for non-existent session {sid:?}"))?;
        let ses = hs.peer().session();

        let exp = hs.get(self).as_ref().map(|h| h.next);
        let got = Some(HandshakeStateMachine::RespConf);
        ensure!(
            exp == got,
            "Unexpected package in session {:?}. Expected {:?}, got {:?}.",
            sid,
            exp,
            got
        );

        // Validate the message
        {
            let s = ses.get_mut(self).as_mut().with_context(|| {
                format!("Cannot validate EmptyData message. Missing encryption session for {sid:?}")
            })?;
            // the unwrap can not fail, because the slice returned by ctr() is
            // guaranteed to have the correct size
            let n = u64::from_le_bytes(rc.ctr().try_into().unwrap());
            ensure!(n >= s.txnt, "Stale nonce");
            s.txnt = n;
            aead::decrypt(
                // pt, k, n, ad, ct
                &mut [0u8; 0],
                s.txkt.secret(),
                &cat!(aead::NONCE_LEN; rc.ctr(), &[0u8; 4]),
                &NOTHING,
                rc.auth(),
            )?;
        }

        // We can now stop retransmitting RespConf
        hs.take(self);

        Ok(hs.peer())
    }

    pub fn handle_cookie_reply(&mut self, cr: CookieReply<&[u8]>) -> Result<PeerPtr> {
        let session_id = SessionId::from_slice(cr.sid());

        let peer_ptr: Option<PeerPtr> = self
            .lookup_session(session_id)
            .map(|v| PeerPtr(v.0))
            .or_else(|| self.lookup_handshake(session_id).map(|v| PeerPtr(v.0)));
        if let Some(peer) = peer_ptr {
            if let Some(mac) = peer.get(self).last_sent_mac {
                let mut cookie_value = [0u8; COOKIE_SECRET_LEN];
                let spkt = peer.get(self).spkt.secret();
                let cookie_key = lprf::cookie_key()?.mix(spkt)?.into_value();

                xaead_dec_into(
                    &mut cookie_value,
                    &cookie_key,
                    &mac.value,
                    &cr.all_bytes()[4..],
                )?;

                peer.get_mut(self).cookie_tau = CookieSecret::Some {
                    value: cookie_value,
                    last_updated: Timebase::default(),
                };

                Ok(peer)
            } else {
                bail!(
                    "No last sent message for peer {pidr:?} to decrypt cookie reply.",
                    pidr = cr.sid()
                );
            }
        } else {
            let sids : Vec<_> = self.peers.iter().map(|p| p.session.as_ref().map(|s| s.sidm)).collect();
            println!("SID: {:?}", sids);
            bail!("No such peer {pidr:?}.", pidr = cr.sid());
        }
    }
}

#[cfg(test)]
mod test {
    use std::{net::SocketAddrV4, thread::sleep, time::Duration};

    use super::*;

    #[test]
    /// Ensure that the protocol implementation can deal with truncated
    /// messages and with overlong messages.
    ///
    /// This test performs a complete handshake between two randomly generated
    /// servers; instead of delivering the message correctly at first messages
    /// of length zero through about 1.2 times the correct message size are delivered.
    ///
    /// Producing an error is expected on each of these messages.
    ///
    /// Finally the correct message is delivered and the same process
    /// starts again in the other direction.
    ///
    /// Through all this, the handshake should still successfully terminate;
    /// i.e. an exchanged key must be produced in both servers.
    fn handles_incorrect_size_messages() {
        rosenpass_sodium::init().unwrap();

        stacker::grow(8 * 1024 * 1024, || {
            const OVERSIZED_MESSAGE: usize = ((MAX_MESSAGE_LEN as f32) * 1.2) as usize;
            type MsgBufPlus = Public<OVERSIZED_MESSAGE>;

            const PEER0: PeerPtr = PeerPtr(0);

            let (mut me, mut they) = make_server_pair().unwrap();
            let (mut msgbuf, mut resbuf) = (MsgBufPlus::zero(), MsgBufPlus::zero());

            // Process the entire handshake
            let mut msglen = Some(me.initiate_handshake(PEER0, &mut *resbuf).unwrap());
            loop {
                if let Some(l) = msglen {
                    std::mem::swap(&mut me, &mut they);
                    std::mem::swap(&mut msgbuf, &mut resbuf);
                    msglen = test_incorrect_sizes_for_msg(&mut me, &*msgbuf, l, &mut *resbuf);
                } else {
                    break;
                }
            }

            assert_eq!(
                me.osk(PEER0).unwrap().secret(),
                they.osk(PEER0).unwrap().secret()
            );
        });
    }

    /// Used in handles_incorrect_size_messages() to first deliver many truncated
    /// and overlong messages, finally the correct message is delivered and the response
    /// returned.
    fn test_incorrect_sizes_for_msg(
        srv: &mut CryptoServer,
        msgbuf: &[u8],
        msglen: usize,
        resbuf: &mut [u8],
    ) -> Option<usize> {
        resbuf.fill(0);

        for l in 0..(((msglen as f32) * 1.2) as usize) {
            if l == msglen {
                continue;
            }

            let res = srv.handle_msg(&msgbuf[..l], resbuf);
            assert!(matches!(res, Err(_))); // handle_msg should raise an error
            assert!(!resbuf.iter().find(|x| **x != 0).is_some()); // resbuf should not have been changed
        }

        // Apply the proper handle_msg operation
        srv.handle_msg(&msgbuf[..msglen], resbuf).unwrap().resp
    }

    fn keygen() -> Result<(SSk, SPk)> {
        // TODO: Copied from the benchmark; deduplicate
        let (mut sk, mut pk) = (SSk::zero(), SPk::zero());
        StaticKEM::keygen(sk.secret_mut(), pk.secret_mut())?;
        Ok((sk, pk))
    }

    fn make_server_pair() -> Result<(CryptoServer, CryptoServer)> {
        // TODO: Copied from the benchmark; deduplicate
        let psk = SymKey::random();
        let ((ska, pka), (skb, pkb)) = (keygen()?, keygen()?);
        let (mut a, mut b) = (
            CryptoServer::new(ska, pka.clone()),
            CryptoServer::new(skb, pkb.clone()),
        );
        a.add_peer(Some(psk.clone()), pkb)?;
        b.add_peer(Some(psk), pka)?;
        Ok((a, b))
    }

    #[test]
    fn cookie_reply_mechanism_responder_under_load() {
        stacker::grow(8 * 1024 * 1024, || {
            type MsgBufPlus = Public<MAX_MESSAGE_LEN>;
            let (mut a, mut b) = make_server_pair().unwrap();

            let mut a_to_b_buf = MsgBufPlus::zero();
            let mut b_to_a_buf = MsgBufPlus::zero();

            let ip_a: SocketAddrV4 = "127.0.0.1:8080".parse().unwrap();
            let mut ip_addr_port_a = ip_a.ip().octets().to_vec();
            ip_addr_port_a.extend_from_slice(&ip_a.port().to_be_bytes());

            let ip_b: SocketAddrV4 = "127.0.0.1:8081".parse().unwrap();

            let init_hello_len = a.initiate_handshake(PeerPtr(0), &mut *a_to_b_buf).unwrap();

            //B handles handshake under load, should send cookie reply message with invalid cookie
            let HandleMsgResult { resp, .. } = b
                .handle_msg_under_load(
                    &a_to_b_buf.as_slice()[..init_hello_len],
                    &mut *b_to_a_buf,
                    PeerPtr(0),
                    SocketAddr::V4(ip_a),
                )
                .unwrap();

            let cookie_reply_len = resp.unwrap();

            //A handles cookie reply message
            a.handle_msg(&b_to_a_buf[..cookie_reply_len], &mut *a_to_b_buf)
                .unwrap();

            assert!(a.peers[0].cookie_tau.is_some());

            let expected_cookie_tau = lprf::cookie_tau()
                .unwrap()
                .mix(b.cookie_secret.get(COOKIE_SECRET_EXP).unwrap())
                .unwrap()
                .mix(&ip_addr_port_a)
                .unwrap()
                .into_value()[..16]
                .to_vec();
            assert_eq!(
                a.peers[0].cookie_tau.get(PEER_COOKIE_TAU_EXP),
                Some(&expected_cookie_tau[..])
            );

            let retx_init_hello_len = loop {
                match a.poll().unwrap() {
                    PollResult::SendRetransmission(peer) => {
                        break (a.retransmit_handshake(peer, &mut *a_to_b_buf).unwrap());
                    }
                    PollResult::Sleep(time) => {
                        sleep(Duration::from_secs_f64(time));
                    }
                    _ => {}
                }
            };

            let retx_msg_type: MsgType = a_to_b_buf.value[0].try_into().unwrap();
            assert_eq!(retx_msg_type, MsgType::InitHello);

            //B handles retransmitted message
            let HandleMsgResult { resp, .. } = b
                .handle_msg_under_load(
                    &a_to_b_buf.as_slice()[..retx_init_hello_len],
                    &mut *b_to_a_buf,
                    PeerPtr(0),
                    SocketAddr::V4(ip_a),
                )
                .unwrap();

            let _resp_hello_len = resp.unwrap();

            let resp_msg_type: MsgType = b_to_a_buf.value[0].try_into().unwrap();
            assert_eq!(resp_msg_type, MsgType::RespHello);
        });
    }

    #[test]
    fn cookie_reply_mechanism_initiator_under_load() {
        stacker::grow(8 * 1024 * 1024, || {
            type MsgBufPlus = Public<MAX_MESSAGE_LEN>;
            let (mut a, mut b) = make_server_pair().unwrap();

            let mut a_to_b_buf = MsgBufPlus::zero();
            let mut b_to_a_buf = MsgBufPlus::zero();

            let ip_a: SocketAddrV4 = "127.0.0.1:8080".parse().unwrap();
            let mut ip_addr_port_a = ip_a.ip().octets().to_vec();
            ip_addr_port_a.extend_from_slice(&ip_a.port().to_be_bytes());
            let ip_b: SocketAddrV4 = "127.0.0.1:8081".parse().unwrap();

            //A initiates handshake
            let init_hello_len = a.initiate_handshake(PeerPtr(0), &mut *a_to_b_buf).unwrap();

            //B handles InitHello message, should respond with RespHello
            let HandleMsgResult { resp, .. } = b
                .handle_msg(&a_to_b_buf.as_slice()[..init_hello_len], &mut *b_to_a_buf)
                .unwrap();

            let resp_hello_len = resp.unwrap();
            let resp_msg_type: MsgType = b_to_a_buf.value[0].try_into().unwrap();
            assert_eq!(resp_msg_type, MsgType::RespHello);
        
            let sids : Vec<_> = b.peers.iter().map(|p| p.session.as_ref().map(|s| s.sidt)).collect();
            println!("Peer SIDs: {:?}", sids);

            //A handles RespHello message under load, should send cookie reply
            let HandleMsgResult { resp, .. } = 
            a.handle_msg_under_load(
                &b_to_a_buf[..resp_hello_len],
                &mut *a_to_b_buf,
                PeerPtr(0),
                SocketAddr::V4(ip_b),
            )
            .unwrap();

            let cookie_reply_len = resp.unwrap();
            let resp_msg_type: MsgType = a_to_b_buf.value[0].try_into().unwrap();
            assert_eq!(resp_msg_type, MsgType::CookieReply);

            //B Handles cookie reply message
            let HandleMsgResult { resp, .. } = b
                .handle_msg(&a_to_b_buf.as_slice()[..cookie_reply_len], &mut *b_to_a_buf)
                .unwrap();

            assert!(resp.is_none());
            let sids : Vec<_> = b.peers.iter().map(|p| p.session.as_ref().map(|s| s.sidm)).collect();
            println!("Peer SIDs: {:?}", sids);

            // A waits to resend InitHello message
            let retx_init_hello_len = loop {
                match a.poll().unwrap() {
                    PollResult::SendRetransmission(peer) => {
                        break (a.retransmit_handshake(peer, &mut *a_to_b_buf).unwrap());
                    }
                    PollResult::Sleep(time) => {
                        sleep(Duration::from_secs_f64(time));
                    }
                    _ => {}
                }
            };

            let retx_msg_type: MsgType = a_to_b_buf.value[0].try_into().unwrap();
            assert_eq!(retx_msg_type, MsgType::InitHello);

            //B handles retransmitted message
            let HandleMsgResult { resp, .. } = b
                .handle_msg(
                    &a_to_b_buf.as_slice()[..retx_init_hello_len],
                    &mut *b_to_a_buf,
                )
                .unwrap();

            let resp_hello_len = resp.unwrap();
            let resp_msg_type: MsgType = b_to_a_buf.value[0].try_into().unwrap();
            assert_eq!(resp_msg_type, MsgType::RespHello);

            //A handles RespHello message under load, should send InitConf message
            let HandleMsgResult { resp, .. } = 
            a.handle_msg_under_load(
                &b_to_a_buf[..resp_hello_len],
                &mut *a_to_b_buf,
                PeerPtr(0),
                SocketAddr::V4(ip_b),
            )
            .unwrap();
            
            let init_conf_len = resp.unwrap();
            let resp_msg_type: MsgType = a_to_b_buf.value[0].try_into().unwrap();
            assert_eq!(resp_msg_type, MsgType::InitConf);

        });
    }
}<|MERGE_RESOLUTION|>--- conflicted
+++ resolved
@@ -73,12 +73,7 @@
     msgs::*,
     pqkem::*,
     prftree::{SecretPrfTree, SecretPrfTreeBranch},
-<<<<<<< HEAD
     sodium::{self, *},
-    util::*,
-=======
-    sodium::*,
->>>>>>> d539be31
 };
 use anyhow::{bail, ensure, Context, Result};
 use rosenpass_ciphers::{aead, xaead};
@@ -870,7 +865,8 @@
     /// cookie based DoS mitigation. Dispatches message for further processing
     /// to `process_msg` handler if cookie is valid, otherwise sends a cookie reply
     /// message for sender to process and verify for messages part of the handshake phase
-    /// (i.e. InitHello, RespHello, InitConf messages only)
+    /// (i.e. InitHello, InitConf messages only). Bails on messages sent by responder and 
+    /// non-handshake messages.
     pub fn handle_msg_under_load(
         &mut self,
         rx_buf: &[u8],
@@ -896,15 +892,6 @@
                     msg_in.payload().init_hello()?.sidi().to_vec(),
                 )
             }
-            Ok(MsgType::RespHello) => {
-                let msg_in = rx_buf.envelope::<RespHello<&[u8]>>()?;
-                (
-                    msg_in.until_cookie().to_vec(),
-                    msg_in.cookie().to_vec(),
-                    msg_in.mac().to_vec(),
-                    msg_in.payload().resp_hello()?.sidr().to_vec(),
-                )
-            }
             Ok(MsgType::InitConf) => {
                 let msg_in = rx_buf.envelope::<InitConf<&[u8]>>()?;
                 (
@@ -915,7 +902,7 @@
                 )
             }
             Ok(_) => {
-                bail!("Message did not contain cookie or could not be sent a cookie reply message (non-handshake)")
+                bail!("Message did not contain cookie or could not be sent a cookie reply message (responder sent-message or non-handshake)")
             }
             Err(_) => {
                 bail!("Message type not supported")
@@ -925,7 +912,7 @@
         let cookie_tau = lprf::cookie_tau()?
             .mix(
                 self.cookie_secret
-                    .get_or_update_ellapsed(COOKIE_SECRET_EXP, rng),
+                    .get_or_update_ellapsed(COOKIE_SECRET_EXP, rosenpass_sodium::helpers::randombytes_buf),
             )?
             .mix(&ip_addr_port)?
             .into_value()[..16]
@@ -938,14 +925,12 @@
             .to_vec();
 
         //If valid cookie is found, process message
-        if sodium_memcmp(&rx_cookie, &expected) {
+        if rosenpass_sodium::helpers::memcmp(&rx_cookie, &expected) {
             let result = self.handle_msg(rx_buf, tx_buf)?;
-            return Ok(result);
+            Ok(result)
         }
         //Otherwise send cookie reply
         else {
-            // length of the response. We assume no response, so 0 length for now
-            let len ;
             let mut msg_out = tx_buf.envelope_truncating::<CookieReply<&mut [u8]>>()?;
             let cookie_key = lprf::cookie_key()?.mix(self.spkm.secret())?.into_value();
 
@@ -969,7 +954,7 @@
                 const COOKIE_LENS_SID_LEN: usize = 4;
                 let cookie_ciphertext =
                     &mut cookie_reply_lens.all_bytes_mut()[COOKIE_LENS_SID_LEN..];
-                xaead_enc_into(
+                xaead::encrypt(
                     cookie_ciphertext,
                     &cookie_key,
                     &nonce_val.value,
@@ -978,12 +963,13 @@
                 )?;
             }
 
-            len = Some(self.seal_and_commit_msg(peer, MsgType::CookieReply, msg_out)?);
-
-            return Ok(HandleMsgResult {
+            // length of the response 
+            let len = Some(self.seal_and_commit_msg(peer, MsgType::CookieReply, msg_out)?);
+
+            Ok(HandleMsgResult {
                 exchanged_with: None,
                 resp: len,
-            });
+            })
         }
     }
 
@@ -1447,7 +1433,7 @@
     /// Calculate and append the cookie value if `cookie_tau` exists (`cookie`)
     pub fn seal_cookie(&mut self, peer: PeerPtr, srv: &CryptoServer) -> Result<()> {
         if let Some(cookie_tau) = peer.get(srv).cookie_tau.get(PEER_COOKIE_TAU_EXP) {
-            let cookie = lprf::cookie()?.mix(&cookie_tau)?.mix(self.until_cookie())?;
+            let cookie = lprf::cookie()?.mix(cookie_tau)?.mix(self.until_cookie())?;
             self.cookie_mut()
                 .copy_from_slice(cookie.into_value()[..16].as_ref());
         }
@@ -2018,7 +2004,7 @@
                 let spkt = peer.get(self).spkt.secret();
                 let cookie_key = lprf::cookie_key()?.mix(spkt)?.into_value();
 
-                xaead_dec_into(
+                xaead::decrypt(
                     &mut cookie_value,
                     &cookie_key,
                     &mac.value,
@@ -2223,7 +2209,7 @@
     }
 
     #[test]
-    fn cookie_reply_mechanism_initiator_under_load() {
+    fn cookie_reply_mechanism_initiator_bails_on_message_under_load() {
         stacker::grow(8 * 1024 * 1024, || {
             type MsgBufPlus = Public<MAX_MESSAGE_LEN>;
             let (mut a, mut b) = make_server_pair().unwrap();
@@ -2252,70 +2238,13 @@
             println!("Peer SIDs: {:?}", sids);
 
             //A handles RespHello message under load, should send cookie reply
-            let HandleMsgResult { resp, .. } = 
+            assert!(
             a.handle_msg_under_load(
                 &b_to_a_buf[..resp_hello_len],
                 &mut *a_to_b_buf,
                 PeerPtr(0),
                 SocketAddr::V4(ip_b),
-            )
-            .unwrap();
-
-            let cookie_reply_len = resp.unwrap();
-            let resp_msg_type: MsgType = a_to_b_buf.value[0].try_into().unwrap();
-            assert_eq!(resp_msg_type, MsgType::CookieReply);
-
-            //B Handles cookie reply message
-            let HandleMsgResult { resp, .. } = b
-                .handle_msg(&a_to_b_buf.as_slice()[..cookie_reply_len], &mut *b_to_a_buf)
-                .unwrap();
-
-            assert!(resp.is_none());
-            let sids : Vec<_> = b.peers.iter().map(|p| p.session.as_ref().map(|s| s.sidm)).collect();
-            println!("Peer SIDs: {:?}", sids);
-
-            // A waits to resend InitHello message
-            let retx_init_hello_len = loop {
-                match a.poll().unwrap() {
-                    PollResult::SendRetransmission(peer) => {
-                        break (a.retransmit_handshake(peer, &mut *a_to_b_buf).unwrap());
-                    }
-                    PollResult::Sleep(time) => {
-                        sleep(Duration::from_secs_f64(time));
-                    }
-                    _ => {}
-                }
-            };
-
-            let retx_msg_type: MsgType = a_to_b_buf.value[0].try_into().unwrap();
-            assert_eq!(retx_msg_type, MsgType::InitHello);
-
-            //B handles retransmitted message
-            let HandleMsgResult { resp, .. } = b
-                .handle_msg(
-                    &a_to_b_buf.as_slice()[..retx_init_hello_len],
-                    &mut *b_to_a_buf,
-                )
-                .unwrap();
-
-            let resp_hello_len = resp.unwrap();
-            let resp_msg_type: MsgType = b_to_a_buf.value[0].try_into().unwrap();
-            assert_eq!(resp_msg_type, MsgType::RespHello);
-
-            //A handles RespHello message under load, should send InitConf message
-            let HandleMsgResult { resp, .. } = 
-            a.handle_msg_under_load(
-                &b_to_a_buf[..resp_hello_len],
-                &mut *a_to_b_buf,
-                PeerPtr(0),
-                SocketAddr::V4(ip_b),
-            )
-            .unwrap();
-            
-            let init_conf_len = resp.unwrap();
-            let resp_msg_type: MsgType = a_to_b_buf.value[0].try_into().unwrap();
-            assert_eq!(resp_msg_type, MsgType::InitConf);
-
+            ).is_err());
         });
     }
 }